--- conflicted
+++ resolved
@@ -1,66 +1,3 @@
-<<<<<<< HEAD
-(** @synduce --no-lifting -NB *)
-
-type list =
-  | Elt of int
-  | Cons of int * list
-
-type clist =
-  | Single of int
-  | Concat of int * clist * clist
-
-let rec repr = function
-  | Single a -> Elt a
-  | Concat (a, x, y) -> dec y x
-
-and dec l1 = function
-  | Single a -> Cons (a, repr l1)
-  | Concat (a, x, y) -> dec (Concat (a, y, l1)) x
-;;
-
-(** Predicate asserting that a concat-list is partitioned.  *)
-let rec is_partitioned = function
-  | Single x -> true
-  | Concat (a, x, y) -> lmax x < a && a < lmin y && is_partitioned x && is_partitioned y
-
-and lmax = function
-  | Single x -> x
-  | Concat (a, x, y) -> max (lmax x) (lmax y)
-
-and lmin = function
-  | Single x -> x
-  | Concat (a, x, y) -> min (lmin x) (lmin y)
-;;
-
-let rec f = function
-  | Elt a -> a, max a 0, max a 0, max a 0
-  | Cons (hd, tl) ->
-    let sum, mts, mps, mss = f tl in
-    sum + hd, max mts (sum + hd), max (mps + hd) 0, max mss (max (mps + hd) 0)
-  [@@ensures
-    fun (sum, mts, mps, mss) ->
-      mts >= 0
-      && mps >= 0
-      && mps >= sum
-      && mts >= sum
-      && mss >= 0
-      && mss >= mts
-      && mss >= sum
-      && mss >= mps]
-;;
-
-let rec h = function
-  | Single a -> [%synt f0] a
-  | Concat (a, y, z) -> if a < 0 then [%synt f1] (asum y) (h z) else [%synt odot] (h z)
-  [@@requires is_partitioned]
-
-and asum = function
-  | Single a -> a
-  | Concat (a, y, z) -> asum y + asum z
-;;
-
-assert (h = repr @@ f)
-=======
 (** @synduce --no-lifting *)
 
 type 'a btree =
@@ -100,5 +37,4 @@
 and h lbl child z = function
   | Left -> Node (lbl, child, repr z)
   | Right -> Node (lbl, repr z, child)
-;;
->>>>>>> 84279b56
+;;