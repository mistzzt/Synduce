open Lang
open Base
open Getopt
open Fmt
open Parsers
module Config = Lib.Utils.Config

let parse_only = ref false

let print_usage () =
  pf stdout "Usage : Synduce [options] input_file@.";
  pf stdout
    "Options:\n\
    \    -h --help                      Print this message.\n\
    \    -d --debug                     Print debugging info.\n\
    \    -v --verbose                   Print verbose.\n\
    \    -i --info-off                  Print timing information only.\n\
    \    -o --output=PATH               Output solution in folder PATH.\n\
    \  Otimizations off/on:\n\
    \    -s --no-splitting              Do not split systems into subsystems.\n\
    \       --no-syndef                 Do not use syntactic definitions.\n\
    \    -t --no-detupling              Turn off detupling.\n\
    \    -c --simple-init               Initialize T naively.\n\
    \       --acegis                    Use the Abstract CEGIS algorithm. Turns bmc on.\n\
    \       --ccegis                    Use the Concrete CEGIS algorithm. Turns bmc on.\n\
    \       --no-simplify               Don't simplify equations with partial evaluation.\n\
    \       --no-gropt                  Don't optimize grammars.\n\
<<<<<<< HEAD
    \   -C  --check-unrealizable        Check if synthesis problems are functionally realizable.\n\
    \   -L  --no-lifting                Do not attempt lifting.\n\
=======
    \    -C --check-unrealizable       Check if synthesis problems are functionally realizable.\n\
>>>>>>> e8c2d9e4
    \  Bounded checking:\n\
    \       --use-bmc                   Use acegis bounded model checking (bmc mode).\n\
    \    -b --bmc=MAX_DEPTH             Maximum depth of terms for bounded model checking, in bmc \
     mode.\n\
    \    -n --verification=NUM          Number of expand calls for bounded model checking, in opt \
     mode.\n\
    \  Background solver parameters:\n\
    \       --ind-tlimit=TIMEOUT        Set the solver to timeout after TIMEOUT ms when doing an \
     induction proof.\n\
    \  Debugging:\n\
    \  -I   --interactive               Request additional lemmas interactively.\n\
    \  -L   --interactive-loop          Request lemmas interactively in a loop.\n\
    \       --parse-only                Just parse the input.\n\
    \       --show-vars                 Print variables and their types at the end.\n\
     -> Try:\n\
     ./Synduce benchmarks/list/mps.ml@.";
  Caml.exit 0

let options =
  [
    ('b', "bmc", None, Some Config.set_check_depth);
    ('c', "simple-init", set Config.simple_init true, None);
    ('C', "check-unrealizable", set Config.check_unrealizable true, None);
    ('d', "debug", set Config.debug true, None);
    ('h', "help", Some print_usage, None);
    ('i', "info-off", set Config.info false, None);
    ('I', "interactive", set Config.interactive_lemmas true, None);
    ('L', "interactive-loop", set Config.interactive_lemmas_loop true, None);
    ('n', "verification", None, Some Config.set_num_expansions_check);
    ('o', "output", None, Some Config.set_output_folder);
    ('s', "no-splitting", set Config.split_solve_on false, None);
    ('t', "no-detupling", set Config.detupling_on false, None);
    ('v', "verbose", set Config.verbose true, None);
    ('\000', "acegis", set Config.use_acegis true, None);
    ('\000', "ccegis", set Config.use_ccegis true, None);
    ('\000', "parse-only", set parse_only true, None);
<<<<<<< HEAD
    ('C', "check-unrealizable", set Config.check_unrealizable true, None);
    ('I', "interactive", set Config.interactive_lemmas true, None);
    ('L', "no-lifting", set Config.attempt_lifting false, None);
    ('c', "simple-init", set Config.simple_init true, None);
    ('t', "no-detupling", set Config.detupling_on false, None);
    ('\000', "no-syndef", set Config.use_syntactic_definitions false, None);
    ('\000', "no-simplify", set Config.simplify_eqns false, None);
=======
>>>>>>> e8c2d9e4
    ('\000', "no-gropt", set Config.optimize_grammars false, None);
    ('\000', "no-simplify", set Config.simplify_eqns false, None);
    ('\000', "no-syndef", set Config.use_syntactic_definitions false, None);
    ('\000', "show-vars", set Config.show_vars true, None);
    ('\000', "use-bmc", set Config.use_bmc true, None);
    (* Background solver parameters *)
    ('\000', "ind-tlimit", None, Some Config.set_induction_proof_tlimit);
    ('\000', "use-dryadsynth", set Syguslib.Solvers.SygusSolver.default_solver DryadSynth, None);
  ]

let main () =
  let filename = ref None in
  parse_cmdline options (fun s -> filename := Some s);
  let filename = match !filename with Some f -> ref f | None -> print_usage () in
  set_style_renderer stdout `Ansi_tty;
  Caml.Format.set_margin 100;
  (match !Syguslib.Solvers.SygusSolver.default_solver with
  | CVC4 -> ()
  | EUSolver -> failwith "EUSolver unsupported."
  | DryadSynth -> Syguslib.Sygus.use_v1 := true);
  let start_time = Unix.gettimeofday () in
  Config.glob_start := start_time;
  (* Parse input file. *)
  let is_ocaml_syntax = Caml.Filename.check_suffix !filename ".ml" in
  let prog, psi_comps = if is_ocaml_syntax then parse_ocaml !filename else parse_pmrs !filename in
  let _ = seek_types prog in
  let all_pmrs =
    try translate prog
    with e ->
      if !Config.show_vars then Term.Variable.print_summary stdout ();
      raise e
  in
  if !parse_only then Caml.exit 1;
  (match Algo.PmrsAlgos.solve_problem psi_comps all_pmrs with
  | Ok target ->
      let elapsed = Unix.gettimeofday () -. start_time in
      let verif_ratio = 100.0 *. (!Config.verif_time /. elapsed) in
      Utils.Log.info
        Fmt.(
          fun frmt () ->
            pf frmt "Solution found in %4.4fs (%3.1f%% verifying):@.%a@]" elapsed verif_ratio
              (box (Algo.AState.pp_soln ~use_ocaml_syntax:is_ocaml_syntax))
              target);
      (* If output specified, write the solution in file. *)
      (match Config.get_output_file !filename with
      | Some out_file ->
          Utils.Log.to_file out_file (fun frmt () ->
              (box (Algo.AState.pp_soln ~use_ocaml_syntax:is_ocaml_syntax)) frmt target)
      | None -> ());
      (* If no info required, output timing information. *)
      if not !Config.info then
        Fmt.(pf stdout "%i,%.4f,%.4f@." !Algo.AState.refinement_steps !Config.verif_time elapsed)
  | Error _ -> Utils.Log.error_msg "No solution found.");
  if !Config.show_vars then Term.Variable.print_summary stdout ()

;;
main ()<|MERGE_RESOLUTION|>--- conflicted
+++ resolved
@@ -25,12 +25,8 @@
     \       --ccegis                    Use the Concrete CEGIS algorithm. Turns bmc on.\n\
     \       --no-simplify               Don't simplify equations with partial evaluation.\n\
     \       --no-gropt                  Don't optimize grammars.\n\
-<<<<<<< HEAD
-    \   -C  --check-unrealizable        Check if synthesis problems are functionally realizable.\n\
-    \   -L  --no-lifting                Do not attempt lifting.\n\
-=======
-    \    -C --check-unrealizable       Check if synthesis problems are functionally realizable.\n\
->>>>>>> e8c2d9e4
+    \       --no-lifting                Don't attempt lifting.\n\
+    \    -C --check-unrealizable        Check if synthesis problems are functionally realizable.\n\
     \  Bounded checking:\n\
     \       --use-bmc                   Use acegis bounded model checking (bmc mode).\n\
     \    -b --bmc=MAX_DEPTH             Maximum depth of terms for bounded model checking, in bmc \
@@ -67,17 +63,8 @@
     ('\000', "acegis", set Config.use_acegis true, None);
     ('\000', "ccegis", set Config.use_ccegis true, None);
     ('\000', "parse-only", set parse_only true, None);
-<<<<<<< HEAD
-    ('C', "check-unrealizable", set Config.check_unrealizable true, None);
-    ('I', "interactive", set Config.interactive_lemmas true, None);
-    ('L', "no-lifting", set Config.attempt_lifting false, None);
-    ('c', "simple-init", set Config.simple_init true, None);
-    ('t', "no-detupling", set Config.detupling_on false, None);
-    ('\000', "no-syndef", set Config.use_syntactic_definitions false, None);
-    ('\000', "no-simplify", set Config.simplify_eqns false, None);
-=======
->>>>>>> e8c2d9e4
     ('\000', "no-gropt", set Config.optimize_grammars false, None);
+    ('\000', "no-lifting", set Config.attempt_lifting false, None);
     ('\000', "no-simplify", set Config.simplify_eqns false, None);
     ('\000', "no-syndef", set Config.use_syntactic_definitions false, None);
     ('\000', "show-vars", set Config.show_vars true, None);
