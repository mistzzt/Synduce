--- conflicted
+++ resolved
@@ -25,13 +25,9 @@
     \       --ccegis                    Use the Concrete CEGIS algorithm. Turns bmc on.\n\
     \       --no-simplify               Don't simplify equations with partial evaluation.\n\
     \       --no-gropt                  Don't optimize grammars.\n\
-<<<<<<< HEAD
     \       --no-lifting                Don't attempt lifting.\n\
-    \    -C --check-unrealizable        Check if synthesis problems are functionally realizable.\n\
-=======
     \    -u --no-check-unrealizable     Do not check if synthesis problems are functionally \
      realizable.\n\
->>>>>>> 9232915d
     \  Bounded checking:\n\
     \       --use-bmc                   Use acegis bounded model checking (bmc mode).\n\
     \    -b --bmc=MAX_DEPTH             Maximum depth of terms for bounded model checking, in bmc \
@@ -54,7 +50,7 @@
   [
     ('b', "bmc", None, Some Config.set_check_depth);
     ('c', "simple-init", set Config.simple_init true, None);
-    ('C', "no-check-unrealizable", set Config.check_unrealizable false, None);
+    ('u', "no-check-unrealizable", set Config.check_unrealizable false, None);
     ('d', "debug", set Config.debug true, None);
     ('h', "help", Some print_usage, None);
     ('i', "info-off", set Config.info false, None);
