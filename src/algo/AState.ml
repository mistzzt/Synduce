--- conflicted
+++ resolved
@@ -115,7 +115,6 @@
   during the constraint generation).
  *)
 
-<<<<<<< HEAD
 type lifting = { tmap : ((int * term) * term) list }
 (**
   The type to describe liftings.
@@ -125,12 +124,9 @@
 type refinement_loop_state = {
   t_set : TermSet.t;
   u_set : TermSet.t;
-  lemma : lemma;
+  term_state : term_state;
   lifting : lifting;
 }
-=======
-type refinement_loop_state = { t_set : TermSet.t; u_set : TermSet.t; term_state : term_state }
->>>>>>> dcc4d9f6
 (** The state of the main refinement loop. Currently, it is entirely determined by the sets T and U,
   accompanied with a set of lemmas that can be used during the generation of constraints.
  *)
