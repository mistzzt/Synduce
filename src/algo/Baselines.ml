open Base
open Lang
open Lang.Term
open Utils
open AState
open Syguslib.Sygus

(* ============================================================================================= *)
(*                             ACEGIS REFINEMENT LOOP                                            *)
(* ============================================================================================= *)

let rec acegis_loop (p : psi_def) (t_set : TermSet.t) =
  Int.incr refinement_steps;
  let elapsed = Unix.gettimeofday () -. !Config.glob_start in
  Log.info (fun frmt () -> Fmt.pf frmt "Refinement step %i." !refinement_steps);
  (if not !Config.info then
   Fmt.(
     pf stdout "%i,%3.3f,%3.3f,%i,0@." !refinement_steps !Config.verif_time elapsed
       (Set.length t_set)));
  Log.debug_msg Fmt.(str "<ACEGIS> Start refinement loop with %i terms in T." (Set.length t_set));
  (* Start of the algorithm. *)
<<<<<<< HEAD
  let eqns, _ =
    Equations.make ~force_replace_off:true ~p ~lemmas:Lemmas.empty_lemma
      ~lifting:Lifting.empty_lifting t_set
  in
=======
  let eqns = Equations.make ~force_replace_off:true ~p ~term_state:Lemmas.empty_term_state t_set in
>>>>>>> dcc4d9f6
  let s_resp, solution = Equations.solve ~p eqns in
  match (s_resp, solution) with
  | RSuccess _, First sol -> (
      match Verify.bounded_check ~p sol with
      (* A symbolic counterexample term is returned. *)
      | Some eqn ->
          Log.debug (fun frmt () ->
              Fmt.(
                pf frmt "@[<hov 2><ACEGIS> Counterexample term:@;@[<hov 2>%a@]" pp_term eqn.eterm));
          acegis_loop p (Set.add t_set eqn.eterm)
      | None ->
          Log.print_ok ();
          Ok { soln_rec_scheme = p.psi_target; soln_implems = sol })
  | RFail, _ ->
      Log.error_msg "<ACEGIS> SyGuS solver failed to find a solution.";
      Error RFail
  | RInfeasible, _ ->
      Log.info
        Fmt.(
          fun frmt () ->
            pf frmt "@[<hov 2><ACEGIS> This problem has no solution. Counterexample set:@;%a@]"
              (list ~sep:sp pp_term) (Set.elements t_set));
      Error RInfeasible
  | RUnknown, _ ->
      Log.error_msg "<ACEGIS> SyGuS solver returned unknown.";
      Error RUnknown
  | _ -> Error s_resp

let algo_acegis (p : psi_def) =
  let t_set = TermSet.of_list (Analysis.terms_of_max_depth 1 !AState._theta) in
  refinement_steps := 0;
  acegis_loop p t_set

(* ============================================================================================= *)
(*                             CCEGIS REFINEMENT LOOP                                            *)
(* ============================================================================================= *)

let rec ccegis_loop (p : psi_def) (t_set : TermSet.t) =
  Int.incr refinement_steps;
  let elapsed = Unix.gettimeofday () -. !Config.glob_start in
  Log.info (fun frmt () -> Fmt.pf frmt "Refinement step %i." !refinement_steps);
  (if not !Config.info then
   Fmt.(
     pf stdout "%i,%3.3f,%3.3f,%i,0@." !refinement_steps !Config.verif_time elapsed
       (Set.length t_set)));
  Log.debug_msg Fmt.(str "<CCEGIS> Start refinement loop with %i terms in T." (Set.length t_set));
  (* Start of the algorithm. *)
<<<<<<< HEAD
  let eqns, _ =
    Equations.make ~force_replace_off:true ~p ~lemmas:Lemmas.empty_lemma
      ~lifting:Lifting.empty_lifting t_set
  in
=======
  let eqns = Equations.make ~force_replace_off:true ~p ~term_state:Lemmas.empty_term_state t_set in
>>>>>>> dcc4d9f6
  let s_resp, solution = Equations.solve ~p eqns in
  match (s_resp, solution) with
  | RSuccess _, First sol -> (
      match Verify.bounded_check ~concrete_ctex:true ~p sol with
      (* A concrete conterexample term is returned. *)
      | Some eqn ->
          Log.debug (fun frmt () ->
              Fmt.(
                pf frmt "@[<hov 2><CCEGIS> Counterexample term:@;@[<hov 2>%a@]" pp_term eqn.eterm));
          ccegis_loop p (Set.add t_set eqn.eterm)
      | None ->
          Log.print_ok ();
          Ok { soln_rec_scheme = p.psi_target; soln_implems = sol })
  | RFail, _ ->
      Log.error_msg "<CCEGIS> SyGuS solver failed to find a solution.";
      Error RFail
  | RInfeasible, _ ->
      Log.info
        Fmt.(
          fun frmt () ->
            pf frmt "@[<hov 2><CCEGIS> This problem has no solution. Counterexample set:@;%a@]"
              (list ~sep:sp pp_term) (Set.elements t_set));
      Error RInfeasible
  | RUnknown, _ ->
      Log.error_msg "<CCEGIS> SyGuS solver returned unknown.";
      Error RUnknown
  | _ -> Error s_resp

let algo_ccegis (p : psi_def) =
  let t_set =
    TermSet.of_list (List.map ~f:Analysis.concretize (Analysis.terms_of_max_depth 1 !AState._theta))
  in
  refinement_steps := 0;
  ccegis_loop p t_set<|MERGE_RESOLUTION|>--- conflicted
+++ resolved
@@ -18,15 +18,12 @@
      pf stdout "%i,%3.3f,%3.3f,%i,0@." !refinement_steps !Config.verif_time elapsed
        (Set.length t_set)));
   Log.debug_msg Fmt.(str "<ACEGIS> Start refinement loop with %i terms in T." (Set.length t_set));
+
   (* Start of the algorithm. *)
-<<<<<<< HEAD
   let eqns, _ =
-    Equations.make ~force_replace_off:true ~p ~lemmas:Lemmas.empty_lemma
+    Equations.make ~force_replace_off:true ~p ~term_state:Lemmas.empty_term_state
       ~lifting:Lifting.empty_lifting t_set
   in
-=======
-  let eqns = Equations.make ~force_replace_off:true ~p ~term_state:Lemmas.empty_term_state t_set in
->>>>>>> dcc4d9f6
   let s_resp, solution = Equations.solve ~p eqns in
   match (s_resp, solution) with
   | RSuccess _, First sol -> (
@@ -74,14 +71,10 @@
        (Set.length t_set)));
   Log.debug_msg Fmt.(str "<CCEGIS> Start refinement loop with %i terms in T." (Set.length t_set));
   (* Start of the algorithm. *)
-<<<<<<< HEAD
   let eqns, _ =
-    Equations.make ~force_replace_off:true ~p ~lemmas:Lemmas.empty_lemma
+    Equations.make ~force_replace_off:true ~p ~term_state:Lemmas.empty_term_state
       ~lifting:Lifting.empty_lifting t_set
   in
-=======
-  let eqns = Equations.make ~force_replace_off:true ~p ~term_state:Lemmas.empty_term_state t_set in
->>>>>>> dcc4d9f6
   let s_resp, solution = Equations.solve ~p eqns in
   match (s_resp, solution) with
   | RSuccess _, First sol -> (
