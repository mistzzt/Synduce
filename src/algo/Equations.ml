--- conflicted
+++ resolved
@@ -6,225 +6,6 @@
 open Syguslib.Sygus
 open SygusInterface
 open Utils
-<<<<<<< HEAD
-open Either
-module SmtI = SmtInterface
-
-type equation = {
-  eterm : term;  (** The term from which the equation originates. *)
-  eprecond : term option;  (** An optional precondition to the equation. *)
-  elhs : term;  (** The left-hand side of the equation, containing no unknowns. *)
-  erhs : term;  (** The right-hand side of the equation, possibly with unknowns. *)
-  eelim : (term * term) list;  (** The substitution used to eliminate recursion. *)
-}
-(**
-  Represents an equational constraint.
-*)
-
-let pp_equation (f : Formatter.t) (eqn : equation) =
-  match eqn.eprecond with
-  | Some inv ->
-      Fmt.(
-        pf f "@[<hov 2>E(%a)<%a> := @;@[<hov 2>%a %a@;@[%a@;%a@;%a@]@]@]"
-          (styled `Italic pp_term)
-          eqn.eterm pp_subs eqn.eelim pp_term inv
-          (styled (`Fg `Red) string)
-          "=>" pp_term eqn.elhs
-          (styled (`Fg `Red) string)
-          "=" pp_term eqn.erhs)
-  | None ->
-      Fmt.(
-        pf f "@[<hov 2>E(%a)<%a> := @;@[<hov 2>%a %a %a@]@]"
-          (styled `Italic pp_term)
-          eqn.eterm pp_subs eqn.eelim pp_term eqn.elhs
-          (styled (`Fg `Red) string)
-          "=" pp_term eqn.erhs)
-
-(* ============================================================================================= *)
-(*                        PROJECTION : OPTIMIZATION FOR TUPLES                                   *)
-(* ============================================================================================= *)
-
-let mk_projs (targs : RType.t list) (tl : RType.t list) (xi : Variable.t) =
-  let f i t = Variable.mk ~t:(Some (RType.fun_typ_pack targs t)) (xi.vname ^ Int.to_string i) in
-  List.mapi ~f tl
-
-let projection_eqns (lhs : term) (rhs : term) =
-  match (lhs.tkind, rhs.tkind) with
-  | TTup lhs_tl, TTup rhs_tl -> List.map ~f:(fun (r, l) -> (r, l)) (List.zip_exn lhs_tl rhs_tl)
-  | _ -> [ (lhs, rhs) ]
-
-(** [invar invariants lhs_e rhs_e] filters the terms in `invariants` that have no free variable
-  in common with  [lhs_e] or [rhs_e] and return the conjuction of all these invariants.
-  *)
-let invar invariants lhs_e rhs_e =
-  let f inv_expr =
-    not
-      (Set.is_empty
-         (Set.inter
-            (Set.union (Analysis.free_variables lhs_e) (Analysis.free_variables rhs_e))
-            (Analysis.free_variables inv_expr)))
-  in
-  let conjs = List.filter ~f (Set.elements invariants) in
-  mk_assoc Binop.And conjs
-
-let proj_and_detuple_eqns (projections : (int, variable list, Int.comparator_witness) Map.t)
-    (eqns : equation list) =
-  let apply_p = Analysis.apply_projections projections in
-  let f eqn =
-    let lhs' = apply_p eqn.elhs and rhs' = apply_p eqn.erhs in
-    let eqs = projection_eqns lhs' rhs' in
-    List.map ~f:(fun (_l, _r) -> { eqn with elhs = _l; erhs = _r }) eqs
-  in
-  List.concat (List.map ~f eqns)
-
-let proj_unknowns (unknowns : VarSet.t) =
-  let unknowns_projs, new_unknowns =
-    let f (l, vs) xi =
-      match Variable.vtype_or_new xi with
-      | RType.TFun _ -> (
-          let targs, tout = RType.fun_typ_unpack (Variable.vtype_or_new xi) in
-          match tout with
-          | TTup tl ->
-              let new_vs = mk_projs targs tl xi in
-              (l @ [ (xi, Some new_vs) ], Set.union vs (VarSet.of_list new_vs))
-          | _ -> (l @ [ (xi, None) ], Set.add vs xi))
-      | _ -> (l @ [ (xi, None) ], Set.add vs xi)
-    in
-    List.fold ~f ~init:([], VarSet.empty) (Set.elements unknowns)
-  in
-  let proj_map =
-    let mmap =
-      Map.of_alist
-        (module Int)
-        (List.map
-           ~f:(fun (x, p) -> (x.vid, p))
-           (* Only select relevant xi for projection *)
-           (List.filter_map
-              ~f:(fun (_x, _o) -> match _o with Some o -> Some (_x, o) | None -> None)
-              unknowns_projs))
-    in
-    match mmap with `Ok x -> x | `Duplicate_key _ -> failwith "Unexpected error while projecting."
-  in
-  (new_unknowns, proj_map)
-
-(* ============================================================================================= *)
-(*                               CHECKING UNREALIZABILITY                                        *)
-(* ============================================================================================= *)
-
-type unrealizability_ctex =
-  VarSet.t * (int, term, Int.comparator_witness) Map.t * (int, term, Int.comparator_witness) Map.t
-(** A counterexample to realizability is a pair of models: a pair of maps from variable ids to terms. *)
-
-let pp_unrealizability_ctex (frmt : Formatter.t) ((ctxt, m, m') : unrealizability_ctex) : unit =
-  let pp_model frmt model =
-    (* Print as comma-separated list of variable -> term *)
-    Fmt.(list ~sep:comma (pair ~sep:Utils.rightarrow (option Variable.pp) pp_term))
-      frmt
-      (List.map ~f:(fun (vid, t) -> (VarSet.find_by_id ctxt vid, t)) (Map.to_alist model))
-  in
-  Fmt.(pf frmt "@[M = [%a]@]@;@[M' = [%a]@]" pp_model m pp_model m')
-
-(** Check if system of equations defines a functionally realizable synthesis problem.
-  If any equation defines an unsolvable problem, an unrealizability_ctex is added to the
-  list of counterexamples to be returned.
-  If the returned list is empty, the problem may be solvable/realizable.
-  If the returned list is not empty, the problem is not solvable / unrealizable.
-*)
-let check_unrealizable (unknowns : VarSet.t) (eqns : equation list) : unrealizability_ctex list =
-  Log.info (fun f () -> Fmt.(pf f "Checking unrealizability..."));
-  let start_time = Unix.gettimeofday () in
-  let solver = Solvers.make_z3_solver () in
-  Solvers.load_min_max_defs solver;
-  (* Main part of the check, appliued to each equation in eqns. *)
-  let check_eqn_accum ctexs eqn =
-    let vset =
-      Set.diff
-        (Set.union (Analysis.free_variables eqn.elhs) (Analysis.free_variables eqn.erhs))
-        unknowns
-    in
-    let var_subst = VarSet.prime vset in
-    let vset' = VarSet.of_list (List.map ~f:snd var_subst) in
-    let sub = List.map ~f:(fun (v, v') -> (mk_var v, mk_var v')) var_subst in
-    (* Extract the arguments of the rhs, if it is a call to an unknown. *)
-    let maybe_rhs_args =
-      match eqn.erhs.tkind with
-      | TApp ({ tkind = TVar f_v; _ }, args) ->
-          if Set.mem unknowns f_v then
-            let fv_args = VarSet.union_list (List.map ~f:Analysis.free_variables args) in
-            (* Check there are no unknowns in the args. *)
-            if Set.are_disjoint fv_args unknowns then Some args else None
-          else None
-      | _ -> None
-    in
-    match maybe_rhs_args with
-    | None -> ctexs (* If we cannot match the expected structure, skip it. *)
-    | Some rhs_args ->
-        (* Building the constraints *)
-        let preconds = Option.map ~f:(fun pre -> (pre, substitution sub pre)) eqn.eprecond in
-        (* Checking. *)
-        Solvers.spush solver;
-        (* Declare the variables. *)
-        Solvers.declare_all solver (decls_of_vars (Set.union vset vset'));
-        (* Assert preconditions, if not none. *)
-        (match preconds with
-        | Some (pre, pre') ->
-            Solvers.smt_assert solver (smt_of_term pre);
-            Solvers.smt_assert solver (smt_of_term pre')
-        | None -> ());
-        (* The lhs must be different. **)
-        let lhs_diff = mk_un Not (mk_bin Eq eqn.elhs (substitution sub eqn.elhs)) in
-        Solvers.smt_assert solver (smt_of_term lhs_diff);
-        (* The rhs must be equal. *)
-        List.iter rhs_args ~f:(fun rhs_arg_term ->
-            let rhs_eq = mk_bin Eq rhs_arg_term (substitution sub rhs_arg_term) in
-            Solvers.smt_assert solver (smt_of_term rhs_eq));
-        let new_ctexs =
-          match Solvers.check_sat solver with
-          | Sat -> (
-              match Solvers.get_model solver with
-              | SExps s ->
-                  let model = model_to_constmap (SExps s) in
-                  let m0, m0' =
-                    Map.partitioni_tf
-                      ~f:(fun ~key ~data:_ -> Option.is_some (VarSet.find_by_name vset key))
-                      model
-                  in
-                  (* Remap the names to ids of the original variables in m' *)
-                  let m, m' =
-                    List.fold var_subst
-                      ~init:(Map.empty (module Int), Map.empty (module Int))
-                      ~f:(fun (m, m') (v, v') ->
-                        Variable.free v';
-                        ( (match Map.find m0 v.vname with
-                          | Some data -> Map.set m ~key:v.vid ~data
-                          | None -> m),
-                          match Map.find m0' v'.vname with
-                          | Some data -> Map.set m' ~key:v.vid ~data
-                          | None -> m' ))
-                  in
-
-                  (vset, m, m') :: ctexs
-              | _ -> ctexs)
-          | _ -> ctexs
-        in
-        Solvers.spop solver;
-        new_ctexs
-  in
-  let ctexs = List.fold ~f:check_eqn_accum ~init:[] eqns in
-  Solvers.close_solver solver;
-  let elapsed = Unix.gettimeofday () -. start_time in
-  Log.info (fun f () -> Fmt.(pf f "... finished in %3.4fs" elapsed));
-  Log.debug (fun f () ->
-      match ctexs with
-      | [] -> Fmt.pf f "No counterexample to realizability found."
-      | _ :: _ ->
-          Fmt.(
-            pf f "Counterexamples found:@;@[<hov 2>%a@]"
-              (list ~sep:sp pp_unrealizability_ctex)
-              ctexs));
-  ctexs
-=======
->>>>>>> e8c2d9e4
 
 (* ============================================================================================= *)
 (*                               BUILDING SYSTEMS OF EQUATIONS                                   *)
