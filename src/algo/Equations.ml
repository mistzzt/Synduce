--- conflicted
+++ resolved
@@ -102,9 +102,8 @@
     in
     res
 
-<<<<<<< HEAD
-let precond_from_lemmas ~lemmas subst eterm =
-  match Map.find lemmas.lem_map eterm with
+let precond_from_term_state ~p ~term_state subst eterm =
+  match Lemmas.get_lemma ~p term_state ~key:eterm with
   | Some lemma_for_eterm ->
       let t = Reduce.reduce_term (subst lemma_for_eterm) in
       Some t
@@ -120,14 +119,10 @@
          | [] -> None
          | x :: _ -> Some (mk_var x, t_scalar)))
 
-let make ?(force_replace_off = false) ~(p : psi_def) ~(lemmas : lemma) ~(lifting : lifting)
+let make ?(force_replace_off = false) ~(p : psi_def) ~(term_state : term_state) ~(lifting : lifting)
     (tset : TermSet.t) : equation list * lifting =
   let _ = lifting in
   let proj_to_non_lifting = Lifting.proj_to_non_lifting p in
-=======
-let make ?(force_replace_off = false) ~(p : psi_def) ~(term_state : term_state) (tset : TermSet.t) :
-    equation list =
->>>>>>> dcc4d9f6
   let eqns =
     let fold_f eqns t =
       let lhs = compute_lhs p t in
@@ -164,10 +159,9 @@
       (* Filter the relevant part of the recursion elimination substitution, and only retain a map
              from recursive-typed variable to scalar variables replacing calls.
       *)
-<<<<<<< HEAD
       let eelim = filter_elims all_subs eterm in
-
-      let precond = precond_from_lemmas ~lemmas applic eterm in
+      (* Get the precondition, from the lemmas in the term state, *)
+      let precond = precond_from_term_state ~p ~term_state applic eterm in
       (* Replace the boxed expressions of the lifting. *)
       let lifting' = Lifting.deduce_lifting_expressions ~p lifting precond lhs'' rhs'' in
       let rhs'' = Lifting.replace_boxed_expressions ~p lifting' rhs' in
@@ -186,41 +180,6 @@
               { eterm; eprecond; elhs; erhs; eelim })
             projs,
         lifting' )
-=======
-      let eelim =
-        List.remove_consecutive_duplicates
-          ~equal:(fun (x1, _) (x2, _) -> Terms.equal x1 x2)
-          (List.filter_map all_subs ~f:(fun (t_rec, t_scalar) ->
-               match
-                 Set.to_list
-                   (Set.inter (Analysis.free_variables t_rec) (Analysis.free_variables eterm))
-               with
-               | [] -> None
-               | x :: _ -> Some (mk_var x, t_scalar)))
-      in
-      let precond_from_term_state =
-        match Lemmas.get_lemma ~p term_state ~key:eterm with
-        | Some lemma_for_eterm ->
-            let t = Reduce.reduce_term (applic lemma_for_eterm) in
-            Some t
-        | None -> None
-      in
-      (* If possible project equation of tuples into tuple of equations. *)
-      let projs = projection_eqns lhs'' rhs'' in
-      List.map
-        ~f:(fun (elhs, erhs) ->
-          (* Select the relevant preconditions. *)
-          let eprecond =
-            match invar invariants elhs erhs with
-            | Some im_f -> (
-                match precond_from_term_state with
-                | Some pl -> Some (mk_bin And im_f pl)
-                | None -> Some im_f)
-            | None -> precond_from_term_state
-          in
-          { eterm; eprecond; elhs; erhs; eelim })
-        projs
->>>>>>> dcc4d9f6
     in
     List.fold ~init:([], lifting) ~f eqns
   in
@@ -229,7 +188,8 @@
       Fmt.(
         pf f "Equations (%i) @." (Set.length tset);
         List.iter ~f:(fun eqn -> Fmt.pf f "@[%a@]@." pp_equation eqn) print_less));
-  (* Generate the equations corresponding to the lifting constraints. *)
+  (* Phase 2 of the equation generation.
+     Generate the equations corresponding to the lifting constraints. *)
   let lifting_eqns =
     let constraint_of_lift_expr ((i, t0), lft) =
       let t0_rhs = compute_rhs p t0 in
@@ -237,7 +197,7 @@
         Lifting.replace_boxed_expressions ~p lifting (Reduce.reduce_term (mk_sel t0_rhs i))
       in
       let elhs = lft in
-      let precond = precond_from_lemmas ~lemmas (fun x -> x) t0 in
+      let precond = precond_from_term_state ~p ~term_state (fun x -> x) t0 in
       let eprecond =
         match invar invariants elhs erhs with
         | Some im_f -> (
