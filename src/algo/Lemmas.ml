--- conflicted
+++ resolved
@@ -655,11 +655,7 @@
 ;;
 
 let verify_lemma_bounded ~(p : psi_def) (det : term_state_detail)
-<<<<<<< HEAD
-    : AsyncSmt.response * int Lwt.u
-=======
     : (Utils.Stats.verif_method * S.solver_response) Lwt.t * int Lwt.u
->>>>>>> 54628d9a
   =
   let logic = SmtLogic.infer_logic ~logic_infos:(AState.psi_def_logics p) [] in
   let task (solver, starter) =
@@ -788,21 +784,13 @@
     in
     let* res = expand_loop (TermSet.singleton det.term) in
     let* () = AsyncSmt.close_solver solver in
-<<<<<<< HEAD
-    return res
-=======
     return (Utils.Stats.BoundedChecking, res)
->>>>>>> 54628d9a
   in
   AsyncSmt.(cancellable_task (make_solver "cvc") task)
 ;;
 
 let verify_lemma_unbounded ~(p : psi_def) (det : term_state_detail)
-<<<<<<< HEAD
-    : AsyncSmt.response * int Lwt.u
-=======
     : (Utils.Stats.verif_method * S.solver_response) Lwt.t * int Lwt.u
->>>>>>> 54628d9a
   =
   let build_task (cvc4_instance, task_start) =
     let%lwt _ = task_start in
@@ -836,11 +824,7 @@
   is correct while the smt solver attempt to find a counterexample.
 *)
 let verify_lemma_candidate ~(p : psi_def) (det : term_state_detail)
-<<<<<<< HEAD
-    : SyncSmt.solver_response
-=======
     : Utils.Stats.verif_method * SyncSmt.solver_response
->>>>>>> 54628d9a
   =
   match det.lemma_candidate with
   | None -> failwith "Cannot verify lemma candidate; there is none."
