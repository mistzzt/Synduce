--- conflicted
+++ resolved
@@ -28,11 +28,9 @@
     if !Config.interactive_lemmas then Lemmas.add_lemmas_interactively ~p lstate else lstate
   in
   (* First, generate the set of constraints corresponding to the set of terms t_set. *)
-<<<<<<< HEAD
-  let eqns, lifting = Equations.make ~p ~lemmas:lstate.lemma ~lifting:lstate.lifting lstate.t_set in
-=======
-  let eqns = Equations.make ~p ~term_state:lstate.term_state lstate.t_set in
->>>>>>> dcc4d9f6
+  let eqns, lifting =
+    Equations.make ~p ~term_state:lstate.term_state ~lifting:lstate.lifting lstate.t_set
+  in
   (* The solve the set of constraints. *)
   let s_resp, solution = Equations.solve ~p eqns in
   match (s_resp, solution) with
@@ -90,11 +88,8 @@
     failwith "Cannot solve problem.")
   else (
     refinement_steps := 0;
-<<<<<<< HEAD
-    refinement_loop p { t_set; u_set; lemma = Lemmas.empty_lemma; lifting = Lifting.empty_lifting })
-=======
-    refinement_loop p { t_set; u_set; term_state = Lemmas.empty_term_state })
->>>>>>> dcc4d9f6
+    refinement_loop p
+      { t_set; u_set; term_state = Lemmas.empty_term_state; lifting = Lifting.empty_lifting })
 
 (* ============================================================================================= *)
 (*                                                 MAIN ENTRY POINTS                             *)
