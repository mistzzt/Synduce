--- conflicted
+++ resolved
@@ -9,10 +9,6 @@
   Int.incr refinement_steps;
   (* Output status information before entering process. *)
   let elapsed = Unix.gettimeofday () -. !Config.glob_start in
-<<<<<<< HEAD
-  Log.info (fun frmt () -> Fmt.pf frmt "Refinement step %i." !refinement_steps);
-  (if (not !Config.info) && !Config.timings then
-=======
   Log.info
     Fmt.(
       fun frmt () ->
@@ -21,7 +17,6 @@
            (styled (`Bg (`Hi `Green)) (fun frmt i -> pf frmt "\t\t Refinement step %i. " i)))
           frmt !refinement_steps);
   (if not !Config.info then
->>>>>>> adc86e6e
    Fmt.(
      pf stdout "%i,%3.3f,%3.3f,%i,%i@." !refinement_steps !Config.verif_time elapsed
        (Set.length lstate.t_set) (Set.length lstate.u_set)));
@@ -57,7 +52,9 @@
             (* Continue looping with the new sets. *)
             refinement_loop p { lstate with t_set; u_set; lifting }
         | None ->
-            (* This case happens when verification succeeded. Return the solution. *)
+            (* This case happens when verification succeeded.
+               Store the equation system, return the solution. *)
+            AState.solved_eqn_system := Some eqns;
             Log.print_ok ();
             Ok { soln_rec_scheme = p.psi_target; soln_implems = sol }
       with _ -> (* A failure during the bounded check is an error. *)
