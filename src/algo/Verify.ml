--- conflicted
+++ resolved
@@ -58,11 +58,7 @@
       let sys_eqns, _ =
         Equations.make ~force_replace_off:true
           ~p:{ p with psi_target = target_inst }
-<<<<<<< HEAD
-          ~lemmas:lstate.lemma ~lifting:lstate.lifting t_set
-=======
-          ~term_state:lstate.term_state t_set
->>>>>>> dcc4d9f6
+          ~term_state:lstate.term_state ~lifting:lstate.lifting t_set
       in
       let smt_eqns = List.map sys_eqns ~f:constr_eqn in
       let new_free_vars =
@@ -145,11 +141,7 @@
     let sys_eqns, _ =
       Equations.make ~force_replace_off:true
         ~p:{ p with psi_target = target_inst }
-<<<<<<< HEAD
-        ~lemmas:Lemmas.empty_lemma ~lifting:Lifting.empty_lifting (TermSet.singleton term)
-=======
-        ~term_state:Lemmas.empty_term_state (TermSet.singleton term)
->>>>>>> dcc4d9f6
+        ~term_state:Lemmas.empty_term_state ~lifting:Lifting.empty_lifting (TermSet.singleton term)
     in
     let smt_eqns = List.map sys_eqns ~f:(fun t -> (t, constr_eqn t)) in
     let new_free_vars =
