--- conflicted
+++ resolved
@@ -2,18 +2,15 @@
 open Term
 open Utils
 
-<<<<<<< HEAD
 (* ============================================================================================= *)
 (*                                  UTILITIES                                                    *)
 (* ============================================================================================= *)
-=======
 let rec vars_of_pattern (p : pattern) : VarSet.t =
   match p with
   | PatAny | PatConstant _ -> VarSet.empty
   | PatVar v -> VarSet.singleton v
   | PatConstr (_, tl) | PatTuple tl -> VarSet.union_list (List.map ~f:vars_of_pattern tl)
 
->>>>>>> 9232915d
 let free_variables (t : term) : VarSet.t =
   let rec f t =
     match t.tkind with
@@ -39,7 +36,6 @@
   reduce t ~init:false ~join:( || ) ~case:(fun _ t ->
       match t.tkind with TIte _ -> Some true | _ -> None)
 
-<<<<<<< HEAD
 let operators_of (t : term) : OpSet.t =
   let case f t =
     match t.tkind with
@@ -65,10 +61,7 @@
   in
   reduce ~init:true ~join:( && ) ~case
 
-let subst_args fpatterns args =
-=======
 let subst_args (fpatterns : fpattern list) (args : term list) =
->>>>>>> 9232915d
   let rec f (fpat, t) =
     match (fpat, t.tkind) with
     | FPatVar x, _ -> [ (mk_var x, t) ]
