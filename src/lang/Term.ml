--- conflicted
+++ resolved
@@ -578,9 +578,22 @@
     | PatConstr (c, args) -> mk_data c (List.map ~f:aux args)
     | PatAny -> mk_var (Variable.mk "_")
   in
-<<<<<<< HEAD
   aux p
-=======
+
+let rec fpat_to_term fp =
+  match fp with FPatVar v -> mk_var v | FPatTup tl -> mk_tup (List.map ~f:fpat_to_term tl)
+
+let fpat_sub (fp1 : fpattern) (fp2 : fpattern) =
+  let rec aux (fp1, fp2) =
+    match (fp1, fp2) with
+    | FPatVar v1, FPatVar v2 -> [ (mk_var v1, mk_var v2) ]
+    | FPatTup tl1, FPatTup tl2 -> (
+        match List.zip tl1 tl2 with
+        | Ok l -> List.concat (List.map ~f:aux l)
+        | _ -> failwith "no sub")
+    | FPatVar v1, _ -> [ (mk_var v1, fpat_to_term fp2) ]
+    | _, FPatVar v2 -> [ (fpat_to_term fp1, mk_var v2) ]
+  in
   try Some (aux (fp1, fp2)) with _ -> None
 
 let fpat_sub_all fp1s fp2s =
@@ -705,7 +718,6 @@
 
   let to_subst (map : term t) = List.map ~f:(fun (v, t) -> (mk_var v, t)) (Map.to_alist map)
 end
->>>>>>> adc86e6e
 
 (* ============================================================================================= *)
 (*                              TRANFORMATION / REDUCTION  UTILS                                 *)
@@ -1067,16 +1079,10 @@
             let func_targs, func_tout = RType.fun_typ_unpack t_func.ttyp in
             match List.zip func_targs argst with
             | Ok typ_pairs -> (
-<<<<<<< HEAD
                 match RType.(unify (csub @ typ_pairs)) with
-                | Some subs -> (mk_app ~pos:t0.tpos ~typ:(Some func_tout) t_func t_args, subs)
-                | None ->
-=======
-                match RType.(unify (_c @ typ_pairs)) with
                 | Ok subs -> (mk_app ~pos:t0.tpos ~typ:(Some func_tout) t_func t_args, subs)
                 | Error e ->
                     Log.error_msg Fmt.(str "Error: %a" Sexp.pp_hum e);
->>>>>>> adc86e6e
                     Log.loc_fatal_errmsg eloc
                       (Fmt.str "Type inference failure: could not unify types in application %a(%a)"
                          pp_term func
@@ -1092,17 +1098,11 @@
             (* |- f_tvar : (_ -> _ -> _ .. -> _) -> 'b *)
             let t_out = RType.get_fresh_tvar () in
             let tf = RType.fun_typ_pack argst t_out in
-<<<<<<< HEAD
             match RType.(unify (csub @ [ (tf, RType.TVar f_tvar) ])) with
-            | Some subs -> (mk_app ~pos:t0.tpos ~typ:(Some t_out) t_func t_args, subs)
-            | None -> failwith "Type inference failure.")
-=======
-            match RType.(unify (_c @ [ (tf, RType.TVar f_tvar) ])) with
             | Ok subs -> (mk_app ~pos:t0.tpos ~typ:(Some t_out) t_func t_args, subs)
             | Error e ->
                 Log.error_msg Fmt.(str "Error: %a" Sexp.pp_hum e);
                 failwith "Type inference failure.")
->>>>>>> adc86e6e
         | _ as tf ->
             Log.loc_fatal_errmsg eloc
               (Fmt.str "Type inference failure: could not type %a as function." RType.pp tf))
@@ -1131,16 +1131,16 @@
         let per_case (pat, rhs) =
           let pat_term, pat_c = aux (term_of_pattern pat) in
           match RType.(unify [ (pat_term.ttyp, t_t.ttyp) ]) with
-          | Some subs ->
+          | Ok subs ->
               let t_branch, c_branch = aux rhs in
               ((pat, t_branch), merge_subs (merge_subs c_t pat_c) (merge_subs c_branch subs))
-          | None ->
+          | Error _ ->
               Log.loc_fatal_errmsg eloc Fmt.(str "Type inference failure: could unify match case")
         in
         let f (cases, subs, t) ((pat, rhs), sub) =
           match RType.unify ([ (t, rhs.ttyp) ] @ RType.mkv subs) with
-          | Some s -> (cases @ [ (pat, rhs) ], merge_subs s sub, rhs.ttyp)
-          | None ->
+          | Ok s -> (cases @ [ (pat, rhs) ], merge_subs s sub, rhs.ttyp)
+          | Error _ ->
               Log.loc_fatal_errmsg eloc Fmt.(str "Type inference failure: could unify match case")
         in
         match List.map ~f:per_case cases with
@@ -1165,134 +1165,6 @@
   let f t = { t with ttyp = RType.get_fresh_tvar () } in
   transform_info ~f t
 
-let rec fpat_to_term fp =
-  match fp with FPatVar v -> mk_var v | FPatTup tl -> mk_tup (List.map ~f:fpat_to_term tl)
-
-let fpat_sub (fp1 : fpattern) (fp2 : fpattern) =
-  let rec aux (fp1, fp2) =
-    match (fp1, fp2) with
-    | FPatVar v1, FPatVar v2 -> [ (mk_var v1, mk_var v2) ]
-    | FPatTup tl1, FPatTup tl2 -> (
-        match List.zip tl1 tl2 with
-        | Ok l -> List.concat (List.map ~f:aux l)
-        | _ -> failwith "no sub")
-    | FPatVar v1, _ -> [ (mk_var v1, fpat_to_term fp2) ]
-    | _, FPatVar v2 -> [ (fpat_to_term fp1, mk_var v2) ]
-  in
-  try Some (aux (fp1, fp2)) with _ -> None
-
-let fpat_sub_all fp1s fp2s =
-  match List.zip fp1s fp2s with
-  | Ok z -> (
-      try
-        Some
-          (List.fold ~init:[]
-             ~f:(fun l (a, b) ->
-               match fpat_sub a b with Some subs -> l @ subs | None -> failwith "done")
-             z)
-      with _ -> None)
-  | _ -> None
-
-let sexp_of_term (_ : term) = Sexp.Atom "TODO"
-
-let rec mk_composite_base_type (t : RType.t) : term =
-  match t with
-  | RType.TInt -> mk_var (Variable.mk ~t:(Some t) (Alpha.fresh ~s:"i" ()))
-  | RType.TBool -> mk_var (Variable.mk ~t:(Some t) (Alpha.fresh ~s:"b" ()))
-  | RType.TString -> mk_var (Variable.mk ~t:(Some t) (Alpha.fresh ~s:"s" ()))
-  | RType.TChar -> mk_var (Variable.mk ~t:(Some t) (Alpha.fresh ~s:"c" ()))
-  | RType.TTup tl -> mk_tup (List.map ~f:mk_composite_base_type tl)
-  | RType.TNamed _ -> mk_var (Variable.mk ~t:(Some t) (Alpha.fresh ~s:"l" ()))
-  | RType.TFun (_, _) | RType.TParam (_, _) | RType.TVar _ ->
-      failwith "mk_composite_base_type: %a is not a base type." RType.pp t
-
-(* ============================================================================================= *)
-(*                             EQUALITY                                                          *)
-(* ============================================================================================= *)
-
-let rec term_compare (t1 : term) (t2 : term) : int =
-  match (t1.tkind, t2.tkind) with
-  | TConst c1, TConst c2 -> Constant.compare c1 c2
-  | TVar v1, TVar v2 -> Variable.compare v1 v2
-  | TData (c1, args1), TData (c2, args2) ->
-      let c = String.compare c1 c2 in
-      if c = 0 then List.compare term_compare args1 args2 else c
-  | TApp (f1, args1), TApp (f2, args2) ->
-      let c = term_compare f1 f2 in
-      if c = 0 then List.compare term_compare args1 args2 else c
-  | TBin (b1, t11, t12), TBin (b2, t21, t22) ->
-      let c = Binop.compare b1 b2 in
-      if c = 0 then
-        let c' = term_compare t11 t21 in
-        if c' = 0 then term_compare t12 t22 else c'
-      else c
-  | TUn (u1, t11), TUn (u2, t21) ->
-      let c = Unop.compare u1 u2 in
-      if c = 0 then term_compare t11 t21 else c
-  | TFun (fargs1, body1), TFun (fargs2, body2) ->
-      let c = compare (List.length fargs1) (List.length fargs2) in
-      if c = 0 then
-        match fpat_sub_all fargs1 fargs2 with
-        | Some subs -> term_compare body1 (substitution subs body2)
-        | None -> -1
-      else c
-  | TTup tl1, TTup tl2 -> List.compare term_compare tl1 tl2
-  | _, _ -> Poly.compare t1 t2
-
-and substitution (substs : (term * term) list) (term : term) : term =
-  let rec aux (_t : term) =
-    match List.Assoc.find substs ~equal:term_equal _t with
-    | Some t' -> t'
-    | None ->
-        let new_kind =
-          match _t.tkind with
-          | TBin (b1, t1, t2) -> TBin (b1, aux t1, aux t2)
-          | TUn (u, t1) -> TUn (u, aux t1)
-          | TIte (c, tt, tf) -> TIte (aux c, aux tt, aux tf)
-          | TTup tl -> TTup (List.map ~f:aux tl)
-          | TSel (t, i) -> TSel (aux t, i)
-          | TFun (args, body) -> TFun (args, aux body)
-          | TApp (f, args) -> TApp (aux f, List.map ~f:aux args)
-          | TData (cstr, args) -> TData (cstr, List.map ~f:aux args)
-          | TMatch (tm, cases) -> TMatch (aux tm, List.map ~f:(fun (c, t) -> (c, aux t)) cases)
-          | TVar _ | TConst _ -> _t.tkind
-        in
-        { _t with tkind = new_kind }
-  in
-  aux term
-
-and term_equal t1 t2 = term_compare t1 t2 = 0
-
-let mk_with_fresh_vars (vs : VarSet.t) (t : term) : VarSet.t * term =
-  let substs =
-    let f var =
-      let fresh =
-        let t = Some (Variable.vtype_or_new var) in
-        Variable.mk ~t (Alpha.fresh ~s:var.vname ())
-      in
-      (fresh, (mk_var var, mk_var fresh))
-    in
-    List.map ~f (Set.elements vs)
-  in
-  (VarSet.of_list (List.map ~f:first substs), substitution (List.map ~f:second substs) t)
-
-module VarMap = struct
-  module M = Map.M (Variable)
-  include M
-
-  type 'value t = 'value M.t
-
-  let empty = Map.empty (module Variable)
-
-  let singleton (v : variable) (elt : 'a) = Map.singleton (module Variable) v elt
-
-  let of_alist (al : (variable * 'a) list) = Map.of_alist (module Variable) al
-
-  let of_alist_exn (al : (variable * 'a) list) = Map.of_alist_exn (module Variable) al
-
-  let to_subst (map : term t) = List.map ~f:(fun (v, t) -> (mk_var v, t)) (Map.to_alist map)
-end
-
 (* ============================================================================================= *)
 (*                                  SETS OF TERMS                                                *)
 (* ============================================================================================= *)
