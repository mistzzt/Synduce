open Base
open Getopt

let problem_name = ref "unknown"

(** Toggle debugging. *)
let debug = ref false

(** Limit the size of debugging messages. *)
let debug_msg_max_chars = ref 400

(** Toggle info and error messages. Set to true by default. *)
let info = ref true

(** Toggle printing timing info when info is off. Set to true by default. *)
let timings = ref true

(** Maximum steps of rewrites to apply during PMRS reduction (symbolic evaluation). *)
let reduction_limit = ref 100

(* Toggle to show a summary of variables used and their types. *)
let show_vars = ref false

(** Toggle verbose messages. *)
let verbose = ref false

let math_display = ref false

(** Optional output folder for solution.
    If None, the solution is only printed on the standard output.
    If Some path, the solution is written in path/inputfilename
*)
let output_folder : string option ref = ref None

let set_output_folder s = output_folder := Some s

let get_output_file s =
  Option.map !output_folder ~f:(fun o_f ->
      let base = Caml.Filename.basename s in
      Caml.Filename.concat o_f base)
;;

(* ============================================================================================= *)
(*                                TEMPORARY OPTIONS                                              *)
(* ============================================================================================= *)

(**
  Prompt user to input a precondition (lemma) for each equation, while the equations are being generated from a set of terms in Equations.make.
*)
let interactive_lemmas = ref false

let interactive_lemmas_loop = ref false

(** Prompt for lifting expressions. *)
let interactive_lifting = ref false

let classify_ctex = ref false
let interactive_check_lemma = ref false

(**
  Check whether a system of equations defines a "functionally realizable" synthesis problem.
  ON by default.
*)
let check_unrealizable = ref true

(** Check whether a synthesis problem is unrealizable by checking whether the problem with
second-order quantification is unrealizable, using a SMT solver (Z3 by default).
*)
let check_unrealizable_smt_unsatisfiable = ref false

(**
  Accept no-sat in bounded checking as unsat.
*)
let no_bounded_sat_as_unsat = ref false

let bounded_lemma_check = ref false

(**
  Run with the optimizations used to synthesize solutions for systems of equations.
  Works best when there are more than 4 cores.
*)
let sysfe_opt = ref true

(**
    Sometimes non-linearity occurs even when the reference only has linear operators.
*)
let force_nonlinear = ref false

(* ============================================================================================= *)
(*                                STORAGE AND BINARY PATHS                                       *)
(* ============================================================================================= *)

let tmp_folder = Caml.Filename.get_temp_dir_name ()
let root_folder = Caml.Filename.current_dir_name
let base s = Caml.Filename.concat root_folder s

(* Set to true to force using cvc4 even if cvc5 is available. *)
(* There are still bugs with CVC5, leave true for now. *)
let use_cvc4 = ref true

let cvc4_binary_path =
  try Some (FileUtil.which "cvc4") with
  | _ -> None
;;

let cvc5_binary_path =
  try Some (FileUtil.which "cvc5") with
  | _ -> None
;;

let using_cvc5 () = Option.is_some cvc5_binary_path && not !use_cvc4

let cvc_binary_path () =
<<<<<<< HEAD
  if !use_cvc4 then
    match cvc4_binary_path with
    | Some p -> p
    | None -> failwith "CVC4 not found using 'which cvc4')."
  else
    match cvc5_binary_path with
    | Some p -> p
    | None -> (
        match cvc4_binary_path with Some p -> p | None -> failwith "CVC5 and CVC4 not found.")

let z3_binary_path = try FileUtil.which "z3" with _ -> failwith "Z3 not found (using 'which z3')."

let yices_binary_path = try Some (FileUtil.which "yices-smt2") with _ -> None
=======
  if !use_cvc4
  then (
    match cvc4_binary_path with
    | Some p -> p
    | None -> failwith "CVC4 not found using 'which cvc4').")
  else (
    match cvc5_binary_path with
    | Some p -> p
    | None ->
      (match cvc4_binary_path with
      | Some p -> p
      | None -> failwith "CVC5 and CVC4 not found."))
;;

let z3_binary_path =
  try FileUtil.which "z3" with
  | _ -> failwith "Z3 not found (using 'which z3')."
;;

let yices_binary_path =
  try Some (FileUtil.which "yices-smt2") with
  | _ -> None
;;
>>>>>>> 52f19690

(* TODO fix this. Not functional. *)
let dryadsynth_binary_path =
  try FileUtil.which "DryadSynth" with
  | _ -> ""
;;

let eusolver_binary_path =
  try FileUtil.which "eusolver" with
  | _ -> ""
;;

let verification_solver = ref "z3"

let set_verification_solver (s : string) =
  match s with
  | "z3" -> verification_solver := "z3"
  | "cvc4" -> verification_solver := "cvc4"
  | "cvc5" -> verification_solver := "cvc5"
  | "yices" -> verification_solver := "yices"
  | _ -> ()
;;

let verification_solver = ref "z3"

let set_verification_solver (s : string) =
  match s with
  | "z3" -> verification_solver := "z3"
  | "cvc4" -> verification_solver := "cvc4"
  | "cvc5" -> verification_solver := "cvc5"
  | "yices" -> verification_solver := "yices"
  | _ -> ()

(* Smt solver logging. *)

let smt_solver_log_file = ref "/tmp/solver.smt2"
let smt_log_queries = ref true
let smt_solve_verbose = ref true

(* Generating realizable and unrealizable SyGuS benchmarks. *)
let generate_benchmarks = ref false
let benchmark_generation_dir = ref tmp_folder
let benchmark_lang_version = ref "1.1"

let set_benchmark_generation_dir (s : string) =
  generate_benchmarks := true;
  benchmark_generation_dir := s
;;

let new_benchmark_file ?(hint = "") suffix =
  Caml.Filename.temp_file
    ~temp_dir:!benchmark_generation_dir
    ("bench_" ^ hint ^ !problem_name)
    suffix
;;

let generate_proof = ref false
let proof_generation_file = ref ""

let set_proof_output_file (s : string) =
  generate_proof := true;
  proof_generation_file := s
;;

(* ============================================================================================= *)
(*                  SYSTEM OF EQUATIONS OPTIMIZATION FLAGS                                       *)
(* ============================================================================================= *)

(** Unkmowns of type i -> a * b * c .. are split into i -> a, i -> b  and
    equations between tuples are separated into different equations.
    Turn off using option -t or --detupling-off
*)
let detupling_on = ref true

(**
  Syntactic definitions: detect syntactic definitions in the equation systems and
  use them.
  Turn off with --no-syndef
 *)
let use_syntactic_definitions = ref true

(** Separate systems of equations into subsystems, and solve independently each subsystem.
  Use option -s or --split-solving-off to turn off.
*)
let split_solve_on = ref true

(** Initialize T using a single variable of type theta, instead of searching for a set of
    terms covering all unknowns.
    Use option --simple-init or -c to turn on.
*)
let simple_init = ref false

(**
  Not an optimization. Set to true to use the base abstract cegis algorithm.
  Option --use-acegis sets this flag to true.
  *)
let use_acegis = ref false

(**
  Not an optimization. Set to true to use the base concrete cegis algorithm.
  Option --use-ccegis sets this flag to true.
  *)
let use_ccegis = ref false

(**
  Simplify equations before feeding them to equations solver.
*)
let simplify_eqns = ref true

(**
  Use the equations as a indicator to optimize grammars, without compromising soundness.
  OFF for CAV
*)
let optimize_grammars = ref true

(** When printing a system of equations, put a limit on how many equations are printed. *)
let pp_eqn_count = ref 20

(* ============================================================================================= *)
(*                  BOUNDED EXPANSIONS / VERIFICATION / REWIRTING PARAMETERS                     *)
(* ============================================================================================= *)

(** Maximum depth of pointwise expansions to perform. Careful setting this variable to high,
  it will lead to explosion in the number of terms expanded. A lazy expansion should be
  implemented. *)
let expand_depth = ref 2

(* Maximum of expansion depth performed during bounded checking. *)
let num_expansions_check = ref 124

(* Cut expansion after `expand_cut` terms generated. *)
let expand_cut = ref 124

(** num_expansions_check is set by the -n or --verification option of the CLI. *)
let set_num_expansions_check (s : string) =
  let i = Int.of_string s in
  if i > 0 && i < 1024 then num_expansions_check := i
;;

(** Use bounded model checking. From CLI, use --use-bmc to set to true. *)
let use_bmc = ref false

(** Depth of bounded model checking. *)
let check_depth = ref 5

(** Bounded model checking depth is set by the -b or --bmc option of the CLI. *)
let set_check_depth (s : string) =
  let i = Int.of_string s in
  if i > 0 && i < 1024 then check_depth := i
;;

(** A time limit for induction proofs.
  Infinity if set to negative.
*)
let induction_proof_tlimit = ref (-1)

let set_induction_proof_tlimit (s : string) =
  let i = Int.of_string s in
  induction_proof_tlimit := i
;;

(** A time limit parallel calls when waiting on first result..
  Infinity if set to negative.
  Default is 10 mins.
*)
let wait_parallel_tlimit = ref 600.

let set_wait_parallel_tlimit (s : string) =
  let i = Float.of_string s in
  wait_parallel_tlimit := i
;;

(** A limit for the number of rewriting steps applied during deduction.
*)
let rewrite_limit = ref 100

let set_rewrite_limit (s : string) =
  let i = Int.of_string s in
  rewrite_limit := i
;;

(** When a model has been found, attempt fuzzing to find models that satisfy the same constraints.
  Used in Counterexamples.ml.
*)
let fuzzing_count = ref 0

let set_fuzzing_count (s : string) =
  try
    let i = Int.of_string s in
    if i >= 0 && i < 1024 then fuzzing_count := i
  with
  | _ -> ()
;;

(**
  Attempt to lift the function if there is no solution.
*)
let attempt_lifting = ref true

(** The number of times Synduce should attempt to add a lifting variable. *)
let max_lifting_attempts = ref 2

let set_max_lifting_attempts (s : string) =
  try
    let i = Int.of_string s in
    if i >= 0 && i < 64 then max_lifting_attempts := i
  with
  | _ -> ()
;;

(* ============================================================================================= *)
(*                                CLI OPTIONS                                                    *)
(* ============================================================================================= *)

let options print_usage parse_only =
  [ 'b', "bmc", None, Some set_check_depth
  ; 'c', "simple-init", set simple_init true, None
  ; 'u', "no-check-unrealizable", set check_unrealizable false, None
  ; 'd', "debug", set debug true, None
  ; 'f', "force-nonlinear", set force_nonlinear true, None
  ; 'h', "help", Some print_usage, None
  ; 'i', "info-off", set info false, None
  ; 'I', "interactive", set interactive_lemmas true, None
  ; 'J', "interactive-lifting", set interactive_lifting true, None
  ; 'L', "interactive-loop", set interactive_lemmas_loop true, None
  ; 'm', "style-math", set math_display true, None
  ; 'n', "verification", None, Some set_num_expansions_check
  ; 'N', "no-sat-as-unsat", set no_bounded_sat_as_unsat true, None
  ; 'B', "bounded-lemma-check", set bounded_lemma_check true, None
  ; 'o', "output", None, Some set_output_folder
  ; 's', "no-splitting", set split_solve_on false, None
  ; 't', "no-detupling", set detupling_on false, None
  ; 'v', "verbose", set verbose true, None
  ; 'X', "classify-ctex", set classify_ctex true, None
  ; 'C', "interactive-check-lemma", set interactive_check_lemma true, None
  ; '\000', "acegis", set use_acegis true, None
  ; '\000', "ccegis", set use_ccegis true, None
  ; '\000', "cvc4", set use_cvc4 true, None
  ; '\000', "cvc5", set use_cvc4 false, None
  ; '\000', "check-smt-unrealizable", set check_unrealizable_smt_unsatisfiable true, None
  ; '\000', "fuzzing", None, Some set_fuzzing_count
  ; '\000', "generate-benchmarks", None, Some set_benchmark_generation_dir
  ; '\000', "generate-proof", None, Some set_proof_output_file
  ; '\000', "parse-only", set parse_only true, None
  ; '\000', "max-lifting", None, Some set_max_lifting_attempts
  ; '\000', "no-gropt", set optimize_grammars false, None
  ; '\000', "no-lifting", set attempt_lifting false, None
  ; '\000', "no-simplify", set simplify_eqns false, None
  ; '\000', "no-syndef", set use_syntactic_definitions false, None
  ; '\000', "show-vars", set show_vars true, None
  ; '\000', "sysfe-opt-off", set sysfe_opt false, None
  ; '\000', "use-bmc", set use_bmc true, None
  ; '\000', "verif-with", None, Some set_verification_solver
  ; (* Background solver parameters *)
    '\000', "ind-tlimit", None, Some set_induction_proof_tlimit
  ]
;;<|MERGE_RESOLUTION|>--- conflicted
+++ resolved
@@ -111,21 +111,6 @@
 let using_cvc5 () = Option.is_some cvc5_binary_path && not !use_cvc4
 
 let cvc_binary_path () =
-<<<<<<< HEAD
-  if !use_cvc4 then
-    match cvc4_binary_path with
-    | Some p -> p
-    | None -> failwith "CVC4 not found using 'which cvc4')."
-  else
-    match cvc5_binary_path with
-    | Some p -> p
-    | None -> (
-        match cvc4_binary_path with Some p -> p | None -> failwith "CVC5 and CVC4 not found.")
-
-let z3_binary_path = try FileUtil.which "z3" with _ -> failwith "Z3 not found (using 'which z3')."
-
-let yices_binary_path = try Some (FileUtil.which "yices-smt2") with _ -> None
-=======
   if !use_cvc4
   then (
     match cvc4_binary_path with
@@ -149,7 +134,6 @@
   try Some (FileUtil.which "yices-smt2") with
   | _ -> None
 ;;
->>>>>>> 52f19690
 
 (* TODO fix this. Not functional. *)
 let dryadsynth_binary_path =
@@ -172,16 +156,6 @@
   | "yices" -> verification_solver := "yices"
   | _ -> ()
 ;;
-
-let verification_solver = ref "z3"
-
-let set_verification_solver (s : string) =
-  match s with
-  | "z3" -> verification_solver := "z3"
-  | "cvc4" -> verification_solver := "cvc4"
-  | "cvc5" -> verification_solver := "cvc5"
-  | "yices" -> verification_solver := "yices"
-  | _ -> ()
 
 (* Smt solver logging. *)
 
