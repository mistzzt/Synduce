--- conflicted
+++ resolved
@@ -216,165 +216,8 @@
 (*                  SYSTEM OF EQUATIONS OPTIMIZATION FLAGS                                       *)
 (* ============================================================================================= *)
 
-<<<<<<< HEAD
-(** Unkmowns of type i -> a * b * c .. are split into i -> a, i -> b  and
-    equations between tuples are separated into different equations.
-    Turn off using option -t or --detupling-off
-*)
-let detupling_on = ref true
-
-(**
-  Syntactic definitions: detect syntactic definitions in the equation systems and
-  use them.
-  Turn off with --no-syndef
- *)
-let use_syntactic_definitions = ref true
-
-(**
-  Partial correctenss asumptions: don't throw away partial solutions
-  Turn off with --no-assumptions
- *)
-let make_partial_correctness_assumption = ref true
-
-(** Separate systems of equations into subsystems, and solve independently each subsystem.
-  Use option -s or --split-solving-off to turn off.
-*)
-let split_solve_on = ref true
-
-(** Initialize T using a single variable of type theta, instead of searching for a set of
-    terms covering all unknowns.
-    Use option --simple-init or -c to turn on.
-*)
-let simple_init = ref false
-
-(**
-  Not an optimization. Set to true to use the base abstract cegis algorithm.
-  Option --use-acegis sets this flag to true.
-  *)
-let use_acegis = ref false
-
-(**
-  Not an optimization. Set to true to use the base concrete cegis algorithm.
-  Option --use-ccegis sets this flag to true.
-  *)
-let use_ccegis = ref false
-
-(**
-  Simplify equations before feeding them to equations solver.
-*)
-let simplify_eqns = ref true
-
-(**
-  Use the equations as a indicator to optimize grammars, without compromising soundness.
-*)
-let optimize_grammars = ref 2
-
-let set_grammar_optimization_level (s : string) : unit =
-  try
-    let i = Int.of_string s in
-    if i >= 0 then optimize_grammars := max i 2
-  with
-  | _ -> ()
-;;
-
-(** When printing a system of equations, put a limit on how many equations are printed. *)
-let pp_eqn_count = ref 20
-
-(* ============================================================================================= *)
-(*                  BOUNDED EXPANSIONS / VERIFICATION / REWIRTING PARAMETERS                     *)
-(* ============================================================================================= *)
-
-(** Maximum depth of pointwise expansions to perform. Careful setting this variable to high,
-  it will lead to explosion in the number of terms expanded. A lazy expansion should be
-  implemented. *)
-let expand_depth = ref 2
-
-(* Maximum of expansion depth performed during bounded checking. *)
-let num_expansions_check = ref 124
-
-(* Cut expansion after `expand_cut` terms generated. *)
-let expand_cut = ref 124
-
-(** num_expansions_check is set by the -n or --verification option of the CLI. *)
-let set_num_expansions_check (s : string) =
-  let i = Int.of_string s in
-  if i > 0 && i < 1024 then num_expansions_check := i
-;;
-
-(** Use bounded model checking. From CLI, use --use-bmc to set to true. *)
-let use_bmc = ref false
-
-(** Depth of bounded model checking. *)
-let check_depth = ref 7
-
-(** Bounded model checking depth is set by the -b or --bmc option of the CLI. *)
-let set_check_depth (s : string) =
-  let i = Int.of_string s in
-  if i > 0 && i < 1024 then check_depth := i
-;;
-
-(** A time limit for induction proofs.
-  Infinity if set to negative.
-*)
-let induction_proof_tlimit = ref (-1)
-
-let set_induction_proof_tlimit (s : string) =
-  let i = Int.of_string s in
-  induction_proof_tlimit := i
-;;
-
-(** A time limit parallel calls when waiting on first result..
-  Infinity if set to negative.
-  Default is 10 mins.
-*)
-let wait_parallel_tlimit = ref 600.
-
-let set_wait_parallel_tlimit (s : string) =
-  let i = Float.of_string s in
-  wait_parallel_tlimit := i
-;;
-
-(** A limit for the number of rewriting steps applied during deduction.
-*)
-let rewrite_limit = ref 100
-
-let set_rewrite_limit (s : string) =
-  let i = Int.of_string s in
-  rewrite_limit := i
-;;
-
-(** When a model has been found, attempt fuzzing to find models that satisfy the same constraints.
-  Used in Counterexamples.ml.
-*)
-let fuzzing_count = ref 0
-
-let set_fuzzing_count (s : string) =
-  try
-    let i = Int.of_string s in
-    if i >= 0 && i < 1024 then fuzzing_count := i
-  with
-  | _ -> ()
-;;
-
-(**
-  Attempt to lift the function if there is no solution.
-*)
-let attempt_lifting = ref true
-
-(** The number of times Synduce should attempt to add a lifting variable. *)
-let max_lifting_attempts = ref 2
-
-let set_max_lifting_attempts (s : string) =
-  try
-    let i = Int.of_string s in
-    if i >= 0 && i < 64 then max_lifting_attempts := i
-  with
-  | _ -> ()
-;;
-=======
 module Optims = Optims
 open Optims
->>>>>>> a07e5d98
 
 (* ============================================================================================= *)
 (*                                CLI OPTIONS                                                    *)
