--- conflicted
+++ resolved
@@ -1,7 +1,3 @@
 (tests
-<<<<<<< HEAD
- (names DafnyProofGeneration TestLib)
-=======
- (names DafnyProofGeneration sum_tree Generation ex_synduce_sum)
->>>>>>> b7d74e59
+ (names DafnyProofGeneration TestLib sum_tree Generation ex_synduce_sum)
  (libraries Lib fmt))